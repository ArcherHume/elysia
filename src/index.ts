--- conflicted
+++ resolved
@@ -1175,14 +1175,9 @@
 				  }
 				: {
 						...options,
-<<<<<<< HEAD
 						...this.config.ssl,
-						fetch: this.handle,
-						error: this.handleError
-=======
 						fetch,
 						error
->>>>>>> cd61a96b
 				  }
 		)
 
