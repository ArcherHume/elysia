--- conflicted
+++ resolved
@@ -1,4 +1,3 @@
-<<<<<<< HEAD
 # 0.6.0-alpha.4
 Feature:
 - Add `addError` to declaratively add Error to scope
@@ -46,8 +45,7 @@
 
 Breaking Change:
 - Remove Elysia Symbol (Internal)
-=======
-# 0.5.24 - 25 Jul 2023
+# 0.5.25 - 25 Jul 2023
 Bug fix:
 - ws resolve type to undefined instead of unknown cause unexpected type mismatched when not provided
 
@@ -62,7 +60,6 @@
 # 0.5.22 - 9 Jul 2023
 Bug fix:
 - update onAfterHandle to be Response only
->>>>>>> 5b75ff19
 
 # 0.5.20 - 23 Jun 2023
 Bug fix:
